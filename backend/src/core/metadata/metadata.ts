import { DatabaseManager } from '@/core/database/database.js';
import { ColumnSchema, TableSchema, DatabaseSchema } from '@/types/database.js';
import { StorageConfig } from '@/types/storage.js';
import { AuthConfig } from '@/types/auth.js';
import { AppMetadata } from '@/types/metadata.js';
<<<<<<< HEAD
import logger from '@/utils/logger.js';
=======
import { BETTER_AUTH_SYSTEM_TABLES } from '@/utils/constants.js';
>>>>>>> 78065951

export class MetadataService {
  private static instance: MetadataService;
  private db: ReturnType<DatabaseManager['getDb']>;

  private constructor() {
    this.db = DatabaseManager.getInstance().getDb();
  }

  static getInstance(): MetadataService {
    if (!MetadataService.instance) {
      MetadataService.instance = new MetadataService();
    }
    return MetadataService.instance;
  }

  // Define metadata key types
  private async getMetadata(key: 'database'): Promise<DatabaseSchema | null>;
  private async getMetadata(key: 'auth'): Promise<AuthConfig | null>;
  private async getMetadata(key: 'storage'): Promise<StorageConfig | null>;
  private async getMetadata(
    key: string
  ): Promise<DatabaseSchema | AuthConfig | StorageConfig | string | null>;
  private async getMetadata(
    key: string
  ): Promise<DatabaseSchema | AuthConfig | StorageConfig | string | null> {
    const result = (await this.db
      .prepare('SELECT value FROM _metadata WHERE key = ?')
      .get(key)) as { value: string } | null;
    if (result && result.value) {
      try {
        return JSON.parse(result.value);
      } catch {
        return result.value;
      }
    }
    return null;
  }

  private async setMetadata(
    key: string,
    value: DatabaseSchema | AuthConfig | StorageConfig | string
  ): Promise<void> {
    const jsonValue = typeof value === 'string' ? value : JSON.stringify(value);
    await this.db
      .prepare(
        `
      INSERT INTO _metadata (key, value) 
      VALUES (?, ?)
      ON CONFLICT(key) DO UPDATE SET 
        value = excluded.value,
        updated_at = CURRENT_TIMESTAMP
    `
      )
      .run(key, jsonValue);
  }

  async updateDatabaseMetadata(): Promise<void> {
    // Get all tables excluding system tables (those starting with _) except _auth, and logs
    // Also exclude Better Auth system tables
    const allTables = (await this.db
      .prepare(
        `
      SELECT table_name as name 
      FROM information_schema.tables 
      WHERE table_schema = 'public' 
      AND table_type = 'BASE TABLE'
      AND (table_name NOT LIKE '\\_%' OR table_name = '_auth')
      AND table_name != 'logs'
      AND table_name NOT IN (${BETTER_AUTH_SYSTEM_TABLES.map((t) => `'${t}'`).join(', ')})
      ORDER BY table_name
    `
      )
      .all()) as { name: string }[];

    const tableMetadata: TableSchema[] = [];

    for (const table of allTables) {
      // Get comprehensive column information with constraints in a single query
      const columns = (await this.db
        .prepare(
          `
        SELECT 
          c.column_name as name,
          c.data_type as type,
          c.is_nullable,
          c.column_default as dflt_value,
          c.ordinal_position,
          CASE WHEN pk.column_name IS NOT NULL THEN true ELSE false END as is_primary_key,
          CASE WHEN uk.column_name IS NOT NULL THEN true ELSE false END as is_unique
        FROM information_schema.columns c
        LEFT JOIN (
          SELECT kcu.column_name
          FROM information_schema.key_column_usage kcu
          JOIN information_schema.table_constraints tc 
            ON kcu.constraint_name = tc.constraint_name 
            AND kcu.table_schema = tc.table_schema
          WHERE tc.table_schema = 'public'
            AND tc.table_name = ?
            AND tc.constraint_type = 'PRIMARY KEY'
        ) pk ON c.column_name = pk.column_name
        LEFT JOIN (
          SELECT kcu.column_name
          FROM information_schema.key_column_usage kcu
          JOIN information_schema.table_constraints tc 
            ON kcu.constraint_name = tc.constraint_name 
            AND kcu.table_schema = tc.table_schema
          WHERE tc.table_schema = 'public'
            AND tc.table_name = ?
            AND tc.constraint_type = 'UNIQUE'
        ) uk ON c.column_name = uk.column_name
        WHERE c.table_schema = 'public' 
          AND c.table_name = ?
        ORDER BY c.ordinal_position
      `
        )
        .all(table.name, table.name, table.name)) as {
        name: string;
        type: string;
        is_nullable: string;
        dflt_value: string | null;
        ordinal_position: number;
        is_primary_key: boolean;
        is_unique: boolean;
      }[];

      const columnMetadata: ColumnSchema[] = columns.map((col) => {
        // Map PostgreSQL types to our type system
        let type = col.type.toUpperCase();
        if (type === 'TEXT' || type.startsWith('VARCHAR') || type.startsWith('CHAR')) {
          type = 'string';
        } else if (type === 'INTEGER' || type === 'BIGINT' || type === 'SMALLINT') {
          type = 'integer';
        } else if (type === 'DOUBLE PRECISION' || type === 'REAL' || type === 'NUMERIC') {
          type = 'float';
        } else if (type === 'BOOLEAN') {
          type = 'boolean';
        } else if (type === 'TIMESTAMPTZ' || type.startsWith('TIMESTAMPTZ')) {
          type = 'datetime';
        } else if (type === 'UUID') {
          type = 'uuid';
        } else if (type === 'JSONB' || type === 'JSON') {
          type = 'json';
        } else if (type === 'BYTEA') {
          type = 'blob';
        }

        const column: ColumnSchema = {
          name: col.name,
          type: type,
          nullable: col.is_nullable === 'YES',
          default_value: col.dflt_value || undefined,
          primary_key: col.is_primary_key,
          is_unique: col.is_unique,
        };

        return column;
      });

      // Get foreign key information
      const foreignKeys = (await this.db
        .prepare(
          `
        SELECT
          kcu.column_name as from_column,
          ccu.table_name AS foreign_table,
          ccu.column_name AS foreign_column,
          rc.delete_rule as on_delete,
          rc.update_rule as on_update
        FROM information_schema.table_constraints AS tc 
        JOIN information_schema.key_column_usage AS kcu
          ON tc.constraint_name = kcu.constraint_name
          AND tc.table_schema = kcu.table_schema
        JOIN information_schema.constraint_column_usage AS ccu
          ON ccu.constraint_name = tc.constraint_name
          AND ccu.table_schema = tc.table_schema
        JOIN information_schema.referential_constraints AS rc
          ON rc.constraint_name = tc.constraint_name
          AND rc.constraint_schema = tc.table_schema
        WHERE tc.constraint_type = 'FOREIGN KEY' 
        AND tc.table_name = ?
        AND tc.table_schema = 'public'
      `
        )
        .all(table.name)) as {
        from_column: string;
        foreign_table: string;
        foreign_column: string;
        on_delete: string;
        on_update: string;
      }[];

      // Map foreign keys to columns
      for (const fk of foreignKeys) {
        const column = columnMetadata.find((col) => col.name === fk.from_column);
        if (column) {
          column.foreign_key = {
            table: fk.foreign_table,
            column: fk.foreign_column,
            on_delete: fk.on_delete,
            on_update: fk.on_update,
          };
        }
      }

      // Get record count
      let recordCount = 0;
      try {
        // there is a race condition here, if the table is immeditely deleted, so added an extra check to see if the table exists
        const tableExists = (await this.db
          .prepare(
            `
          SELECT EXISTS (
            SELECT 1 FROM pg_class 
            WHERE relname = ? 
            AND relnamespace = (SELECT oid FROM pg_namespace WHERE nspname = 'public')
            AND relkind = 'r'
          ) as exists
        `
          )
          .get(table.name)) as { exists: boolean } | null;

        if (tableExists?.exists) {
          const countResult = (await this.db
            .prepare(`SELECT COUNT(*) as count FROM ${table.name}`)
            .get()) as { count: number } | null;
          recordCount = countResult?.count || 0;
        }
      } catch (error) {
        // Handle any unexpected errors
        logger.warn('Could not get record count for table', {
          table: table.name,
          error: error instanceof Error ? error.message : String(error),
        });
        recordCount = 0;
      }

      tableMetadata.push({
        name: table.name,
        columns: columnMetadata,
        record_count: recordCount,
      });
    }

    const databaseMetadata: DatabaseSchema = {
      tables: tableMetadata,
    };

    await this.setMetadata('database', databaseMetadata);
  }

  async updateAuthMetadata(config?: Partial<AuthConfig>): Promise<void> {
    const currentAuth = (await this.getMetadata('auth')) || {
      enabled: true,
      providers: ['email'],
      magicLink: false,
    };

    const authMetadata: AuthConfig = {
      ...currentAuth,
      ...config,
    } as AuthConfig;

    await this.setMetadata('auth', authMetadata);
  }

  async updateStorageMetadata(): Promise<void> {
    // Get storage buckets from _storage_buckets table
    const storageBuckets = (await this.db
      .prepare('SELECT name, public, created_at FROM _storage_buckets ORDER BY name')
      .all()) as { name: string; public: boolean; created_at: string }[];

    const buckets = storageBuckets.map((b) => ({
      name: b.name,
      public: b.public,
      created_at: b.created_at,
    }));

    const storageMetadata: StorageConfig = { buckets };

    await this.setMetadata('storage', storageMetadata);
  }

  async getFullMetadata(): Promise<AppMetadata> {
    const database = (await this.getMetadata('database')) || {
      tables: [],
    };
    const auth = (await this.getMetadata('auth')) || {
      enabled: true,
      providers: ['email'],
      magicLink: false,
    };
    const storage = (await this.getMetadata('storage')) || {
      buckets: [],
    };

    // Get version from package.json or default
    const version = process.env.npm_package_version || '1.0.0';

    return {
      database,
      auth,
      storage,
      version,
    };
  }

  async getDatabaseMetadata(): Promise<{
    tables: Record<
      string,
      {
        record_count: number;
        created_at?: string;
        updated_at?: string;
      }
    >;
    database_size_gb?: number;
    storage_size_gb?: number;
  }> {
    const database = (await this.getMetadata('database')) || {
      tables: [],
    };

    // Convert to format expected by frontend dashboard
    const tables: Record<
      string,
      {
        record_count: number;
        created_at?: string;
        updated_at?: string;
      }
    > = {};
    for (const table of database.tables) {
      tables[table.name] = {
        record_count:
          typeof table.record_count === 'number'
            ? table.record_count
            : parseInt(String(table.record_count || '0'), 10) || 0,
        created_at: table.created_at,
        updated_at: table.updated_at,
      };
    }

    // Get database and storage sizes
    const database_size_gb = await this.getDatabaseSizeInGB();
    const storage_size_gb = await this.getStorageSizeInGB();

    return { tables, database_size_gb, storage_size_gb };
  }

  async getDatabaseSizeInGB(): Promise<number> {
    try {
      // Query PostgreSQL for database size
      const result = (await this.db
        .prepare(
          `
        SELECT pg_database_size(current_database()) as size
      `
        )
        .get()) as { size: number } | null;

      // PostgreSQL returns size in bytes, convert to GB
      return (result?.size || 0) / (1024 * 1024 * 1024);
    } catch (error) {
      logger.error('Error getting database size', {
        error: error instanceof Error ? error.message : String(error),
      });
      return 0;
    }
  }

  async getStorageSizeInGB(): Promise<number> {
    try {
      // Query the _storage table to sum all file sizes
      const result = (await this.db
        .prepare(
          `
        SELECT COALESCE(SUM(size), 0) as total_size 
        FROM _storage
      `
        )
        .get()) as { total_size: number } | null;

      // Convert bytes to GB
      return (result?.total_size || 0) / (1024 * 1024 * 1024);
    } catch (error) {
      logger.error('Error getting storage size', {
        error: error instanceof Error ? error.message : String(error),
      });
      return 0;
    }
  }

  // Initialize metadata on first run
  async initialize(): Promise<void> {
    // Update all metadata categories
    await this.updateDatabaseMetadata();
    await this.updateAuthMetadata();
    await this.updateStorageMetadata();
  }
}<|MERGE_RESOLUTION|>--- conflicted
+++ resolved
@@ -3,11 +3,8 @@
 import { StorageConfig } from '@/types/storage.js';
 import { AuthConfig } from '@/types/auth.js';
 import { AppMetadata } from '@/types/metadata.js';
-<<<<<<< HEAD
 import logger from '@/utils/logger.js';
-=======
 import { BETTER_AUTH_SYSTEM_TABLES } from '@/utils/constants.js';
->>>>>>> 78065951
 
 export class MetadataService {
   private static instance: MetadataService;
