--- conflicted
+++ resolved
@@ -21,11 +21,7 @@
 import { StorageService } from '@/core/storage/storage.js';
 import { MetadataService } from '@/core/metadata/metadata.js';
 import { seedAdmin } from '@/utils/seed.js';
-<<<<<<< HEAD
 import logger from '@/utils/logger.js';
-=======
-// import { EtcdServiceRegistry } from '@/utils/etcd-service-registry.js';
->>>>>>> c9d152e5
 
 const __filename = fileURLToPath(import.meta.url);
 const __dirname = path.dirname(__filename);
@@ -217,13 +213,8 @@
 async function initializeServer() {
   try {
     const app = await createApp();
-<<<<<<< HEAD
     app.listen(PORT, async () => {
       logger.info('Backend API service started', { port: PORT });
-=======
-    app.listen(PORT, () => {
-      console.log(`Backend API service listening on port ${PORT}`);
->>>>>>> c9d152e5
     });
   } catch (error) {
     logger.error('Failed to initialize server', {
@@ -236,13 +227,8 @@
 
 void initializeServer();
 
-<<<<<<< HEAD
 async function cleanup() {
   logger.info('Shutting down gracefully...');
-=======
-function cleanup() {
-  console.log('Shutting down gracefully...');
->>>>>>> c9d152e5
   process.exit(0);
 }
 
